// Licensed to the Apache Software Foundation (ASF) under one
// or more contributor license agreements.  See the NOTICE file
// distributed with this work for additional information
// regarding copyright ownership.  The ASF licenses this file
// to you under the Apache License, Version 2.0 (the
// "License"); you may not use this file except in compliance
// with the License.  You may obtain a copy of the License at
//
//   http://www.apache.org/licenses/LICENSE-2.0
//
// Unless required by applicable law or agreed to in writing,
// software distributed under the License is distributed on an
// "AS IS" BASIS, WITHOUT WARRANTIES OR CONDITIONS OF ANY
// KIND, either express or implied.  See the License for the
// specific language governing permissions and limitations
// under the License.
use sedona_expr::aggregate_udf::SedonaAccumulatorRef;
use sedona_expr::scalar_udf::ScalarKernelRef;

use crate::{
    distance::st_distance_impl,
    st_area::st_area_impl,
    st_boundary::st_boundary_impl,
    st_buffer::{st_buffer_impl, st_buffer_style_impl},
    st_centroid::st_centroid_impl,
    st_convexhull::st_convex_hull_impl,
    st_dwithin::st_dwithin_impl,
    st_isring::st_is_ring_impl,
    st_issimple::st_is_simple_impl,
    st_isvalid::st_is_valid_impl,
    st_isvalidreason::st_is_valid_reason_impl,
    st_length::st_length_impl,
    st_makevalid::st_make_valid_impl,
    st_minimumclearance::st_minimum_clearance_impl,
    st_minimumclearance_line::st_minimum_clearance_line_impl,
    st_perimeter::st_perimeter_impl,
    st_polygonize::st_polygonize_impl,
    st_polygonize_agg::st_polygonize_agg_impl,
    st_simplify::st_simplify_impl,
    st_simplifypreservetopology::st_simplify_preserve_topology_impl,
    st_snap::st_snap_impl,
    st_unaryunion::st_unary_union_impl,
};

use crate::binary_predicates::{
    st_contains_impl, st_covered_by_impl, st_covers_impl, st_crosses_impl, st_disjoint_impl,
    st_equals_impl, st_intersects_impl, st_overlaps_impl, st_touches_impl, st_within_impl,
};

use crate::overlay::{
    st_difference_impl, st_intersection_impl, st_sym_difference_impl, st_union_impl,
};

pub fn scalar_kernels() -> Vec<(&'static str, ScalarKernelRef)> {
    vec![
        ("st_area", st_area_impl()),
        ("st_boundary", st_boundary_impl()),
        ("st_buffer", st_buffer_impl()),
        ("st_buffer", st_buffer_style_impl()),
        ("st_centroid", st_centroid_impl()),
        ("st_contains", st_contains_impl()),
        ("st_convexhull", st_convex_hull_impl()),
        ("st_coveredby", st_covered_by_impl()),
        ("st_covers", st_covers_impl()),
        ("st_crosses", st_crosses_impl()),
        ("st_difference", st_difference_impl()),
        ("st_disjoint", st_disjoint_impl()),
        ("st_distance", st_distance_impl()),
        ("st_dwithin", st_dwithin_impl()),
        ("st_equals", st_equals_impl()),
        ("st_intersection", st_intersection_impl()),
        ("st_intersects", st_intersects_impl()),
        ("st_isring", st_is_ring_impl()),
        ("st_issimple", st_is_simple_impl()),
        ("st_isvalid", st_is_valid_impl()),
        ("st_isvalidreason", st_is_valid_reason_impl()),
        ("st_length", st_length_impl()),
        ("st_makevalid", st_make_valid_impl()),
        ("st_minimumclearance", st_minimum_clearance_impl()),
        ("st_minimumclearanceline", st_minimum_clearance_line_impl()),
        ("st_overlaps", st_overlaps_impl()),
        ("st_perimeter", st_perimeter_impl()),
<<<<<<< HEAD
=======
        ("st_polygonize", st_polygonize_impl()),
        ("st_reverse", st_reverse_impl()),
>>>>>>> 240898d4
        ("st_simplify", st_simplify_impl()),
        (
            "st_simplifypreservetopology",
            st_simplify_preserve_topology_impl(),
        ),
        ("st_snap", st_snap_impl()),
        ("st_symdifference", st_sym_difference_impl()),
        ("st_touches", st_touches_impl()),
        ("st_unaryunion", st_unary_union_impl()),
        ("st_union", st_union_impl()),
        ("st_within", st_within_impl()),
    ]
}

pub fn aggregate_kernels() -> Vec<(&'static str, SedonaAccumulatorRef)> {
    vec![("st_polygonize_agg", st_polygonize_agg_impl())]
}<|MERGE_RESOLUTION|>--- conflicted
+++ resolved
@@ -80,11 +80,7 @@
         ("st_minimumclearanceline", st_minimum_clearance_line_impl()),
         ("st_overlaps", st_overlaps_impl()),
         ("st_perimeter", st_perimeter_impl()),
-<<<<<<< HEAD
-=======
         ("st_polygonize", st_polygonize_impl()),
-        ("st_reverse", st_reverse_impl()),
->>>>>>> 240898d4
         ("st_simplify", st_simplify_impl()),
         (
             "st_simplifypreservetopology",
